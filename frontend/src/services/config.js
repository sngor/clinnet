// Centralized runtime config for the frontend. Prefer Vite's import.meta.env.
// Note: process.env is intentionally avoided because vite.config defines it as an empty object.
const env = (typeof import.meta !== 'undefined' && import.meta.env) ? import.meta.env : {};

const config = {
  // Support both names (VITE_API_ENDPOINT preferred, VITE_API_URL legacy)
  API_ENDPOINT:
    env.VITE_API_ENDPOINT || env.VITE_API_URL || '',
  COGNITO: {
    REGION: env.VITE_COGNITO_REGION || 'us-east-2',
    USER_POOL_ID: env.VITE_USER_POOL_ID || '',
    APP_CLIENT_ID: env.VITE_USER_POOL_CLIENT_ID || '',
  },
  S3: {
    BUCKET: env.VITE_S3_BUCKET || '',
    REGION: env.VITE_S3_REGION || 'us-east-2',
  }
};

// Fail-fast validation in development and log warnings in production
(() => {
  const missing = [];
  if (!config.COGNITO.USER_POOL_ID) missing.push('VITE_USER_POOL_ID');
  if (!config.COGNITO.APP_CLIENT_ID) missing.push('VITE_USER_POOL_CLIENT_ID');
  if (!config.COGNITO.REGION) missing.push('VITE_COGNITO_REGION');
  if (missing.length) {
    const msg = `Missing required Cognito env vars: ${missing.join(', ')}. Check your .env or deployment secrets.`;
    if (env.DEV) {
      // Throw in dev to make the issue obvious during local runs
      console.error(msg);
    } else {
      // In production, log a clear error once
      console.error(msg);
    }
  }
<<<<<<< HEAD

  // Extra guard: flag obviously invalid Client IDs (e.g., pasted CLI commands)
  const clientId = config.COGNITO.APP_CLIENT_ID;
  const looksLikeCli = typeof clientId === 'string' && /aws\s+cloudformation|--stack-name|--query|--output/.test(clientId);
  const hasWhitespace = typeof clientId === 'string' && /\s/.test(clientId);
  const tooLong = typeof clientId === 'string' && clientId.length > 128;
  const invalidChars = typeof clientId === 'string' && !/^\w[\w-]*$/.test(clientId); // conservative pattern
  if (clientId && (looksLikeCli || hasWhitespace || tooLong || invalidChars)) {
    console.error(
      '[Cognito] VITE_USER_POOL_CLIENT_ID appears invalid. Ensure it is the actual App Client ID string from CloudFormation Outputs (not a CLI command).'
    );
  }
=======
>>>>>>> 9d033caa
})();

export default config;<|MERGE_RESOLUTION|>--- conflicted
+++ resolved
@@ -12,42 +12,9 @@
     APP_CLIENT_ID: env.VITE_USER_POOL_CLIENT_ID || '',
   },
   S3: {
-    BUCKET: env.VITE_S3_BUCKET || '',
-    REGION: env.VITE_S3_REGION || 'us-east-2',
+    BUCKET: process.env.REACT_APP_S3_BUCKET || process.env.VITE_S3_BUCKET || 'clinnet-documents-152296711262',
+    REGION: process.env.REACT_APP_S3_REGION || process.env.VITE_S3_REGION || 'us-east-2',
   }
 };
 
-// Fail-fast validation in development and log warnings in production
-(() => {
-  const missing = [];
-  if (!config.COGNITO.USER_POOL_ID) missing.push('VITE_USER_POOL_ID');
-  if (!config.COGNITO.APP_CLIENT_ID) missing.push('VITE_USER_POOL_CLIENT_ID');
-  if (!config.COGNITO.REGION) missing.push('VITE_COGNITO_REGION');
-  if (missing.length) {
-    const msg = `Missing required Cognito env vars: ${missing.join(', ')}. Check your .env or deployment secrets.`;
-    if (env.DEV) {
-      // Throw in dev to make the issue obvious during local runs
-      console.error(msg);
-    } else {
-      // In production, log a clear error once
-      console.error(msg);
-    }
-  }
-<<<<<<< HEAD
-
-  // Extra guard: flag obviously invalid Client IDs (e.g., pasted CLI commands)
-  const clientId = config.COGNITO.APP_CLIENT_ID;
-  const looksLikeCli = typeof clientId === 'string' && /aws\s+cloudformation|--stack-name|--query|--output/.test(clientId);
-  const hasWhitespace = typeof clientId === 'string' && /\s/.test(clientId);
-  const tooLong = typeof clientId === 'string' && clientId.length > 128;
-  const invalidChars = typeof clientId === 'string' && !/^\w[\w-]*$/.test(clientId); // conservative pattern
-  if (clientId && (looksLikeCli || hasWhitespace || tooLong || invalidChars)) {
-    console.error(
-      '[Cognito] VITE_USER_POOL_CLIENT_ID appears invalid. Ensure it is the actual App Client ID string from CloudFormation Outputs (not a CLI command).'
-    );
-  }
-=======
->>>>>>> 9d033caa
-})();
-
 export default config;