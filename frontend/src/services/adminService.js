--- conflicted
+++ resolved
@@ -433,13 +433,9 @@
    * Check S3 connectivity
    * @returns {Promise<Object>} - S3 connectivity status
    */
-<<<<<<< HEAD
+
   async checkS3Connectivity() { // This function remains unchanged
-=======
-
-  async checkS3Connectivity() { // This function remains unchanged
-
->>>>>>> 76729938
+
     try {
       console.log('Checking S3 connectivity...');
       const idToken = await getAuthToken();
@@ -475,10 +471,7 @@
   },
 
   /**
-<<<<<<< HEAD
-=======
-
->>>>>>> 76729938
+
    * Check DynamoDB CRUD for a specific service
    * @param {string} serviceName - The name of the service (e.g., 'patients', 'services')
    * @returns {Promise<Object>} - DynamoDB CRUD status
@@ -490,10 +483,7 @@
       if (!idToken) throw new Error('No authentication token available');
 
       const response = await fetch(`${import.meta.env.VITE_API_ENDPOINT}/diagnostics/crud/${serviceName}`, {
-<<<<<<< HEAD
-=======
-
->>>>>>> 76729938
+
         method: 'GET',
         headers: {
           'Authorization': idToken, // Raw token
@@ -502,10 +492,7 @@
       });
 
       const responseText = await response.text();
-<<<<<<< HEAD
-=======
-
->>>>>>> 76729938
+
       // console.log(`DynamoDB CRUD (${serviceName}) API response text:`, responseText); // Optional
 
       if (!response.ok) {
@@ -550,11 +537,7 @@
       if (!response.ok) {
         throw new Error(`API request for Cognito Users CRUD failed with status ${response.status}: ${responseText}`);
       }
-<<<<<<< HEAD
-      
-=======
-     
->>>>>>> 76729938
+
       let data;
       try {
           data = JSON.parse(responseText);
