--- conflicted
+++ resolved
@@ -11,12 +11,9 @@
 from botocore.exceptions import ClientError, NoCredentialsError, PartialCredentialsError
 
 from utils.db_utils import get_patient_by_pk_sk, update_item_by_pk_sk, generate_response
-<<<<<<< HEAD
 from utils.responser_helper import handle_exception, build_error_response # Added build_error_response
 from utils.cors import add_cors_headers # Added for request_origin
-=======
-from utils.responser_helper import handle_exception, build_error_response # Added
->>>>>>> dfef2f23
+
 
 # Initialize Logger
 logger = logging.getLogger() # Added
@@ -56,21 +53,16 @@
         #    return build_error_response(400, 'Validation Error', 'Patient ID must be a non-empty string.', request_origin)
         # Sticking to existing simple check for now and will align test messages:
         logger.warning('Patient ID missing from path parameters')
-<<<<<<< HEAD
         return build_error_response(400, 'Validation Error', 'Patient ID is required in path parameters.', request_origin) # Changed
-=======
-        return build_error_response(400, 'Validation Error', 'Patient ID is required in path parameters', request_origin)
->>>>>>> dfef2f23
+
     
     # Parse request body
     body_str = event.get('body', '{}')
     if not body_str: # Check if body is empty string or None
         logger.warning('Request body is empty or missing')
-<<<<<<< HEAD
+
         return build_error_response(400, 'Bad Request', 'Request body is required.', request_origin) # Changed
-=======
-        return build_error_response(400, 'Validation Error', 'Request body is required', request_origin)
->>>>>>> dfef2f23
+
     
     try:
         if event.get('isBase64Encoded'): # Handle base64 encoding
@@ -80,20 +72,15 @@
         logger.info(f"Decoded request body: {request_body}")
     except json.JSONDecodeError as je:
         logger.error(f"Invalid JSON in request body: {je}", exc_info=True)
-<<<<<<< HEAD
+
         return build_error_response(400, 'Bad Request', 'Invalid JSON in request body.', request_origin) # Changed
-=======
-        return build_error_response(400, 'JSONDecodeError', 'Invalid JSON in request body', request_origin)
->>>>>>> dfef2f23
+
     
     table_name = os.environ.get('PATIENT_RECORDS_TABLE')
     if not table_name:
         logger.error('PatientRecords table name not configured')
-<<<<<<< HEAD
         return build_error_response(500, 'Configuration Error', 'PatientRecords table name not configured.', request_origin) # Changed
-=======
-        return build_error_response(500, 'Configuration Error', 'PatientRecords table name not configured', request_origin)
->>>>>>> dfef2f23
+
     
     try:
         # Check if patient exists
@@ -104,11 +91,9 @@
         
         if not existing_patient:
             logger.warning(f"Patient with ID {patient_id} not found for update.")
-<<<<<<< HEAD
+
             return build_error_response(404, 'Not Found', f'Patient with ID {patient_id} not found.', request_origin) # Changed
-=======
-            return build_error_response(404, 'Not Found', f'Patient with ID {patient_id} not found', request_origin)
->>>>>>> dfef2f23
+
         
         # Extract fields to update
         updates = {}
@@ -203,17 +188,14 @@
 
         if validation_errors: # This validation is for non-image fields
             logger.warning(f"Validation errors in update request body: {validation_errors}")
-<<<<<<< HEAD
+
             response = generate_response(400, { # Kept generate_response as per subtask
                 'message': 'Update validation failed',
                 'errors': validation_errors
             })
             add_cors_headers(response, request_origin) # Added CORS
             return response
-=======
-            error_messages = "; ".join([f"{k}: {v}" for k, v in validation_errors.items()])
-            return build_error_response(400, 'Validation Error', f'Update validation failed: {error_messages}', request_origin)
->>>>>>> dfef2f23
+
 
         # S3 Profile Image Upload Logic
         profile_image_data = request_body.pop('profileImage', None) # Use pop to remove it from request_body
@@ -222,14 +204,8 @@
             logger.info(f"Profile image data found for patient {patient_id}. Attempting S3 upload.")
             s3_bucket_name = os.environ.get('DOCUMENTS_BUCKET') # Changed to use DOCUMENTS_BUCKET
             if not s3_bucket_name:
-<<<<<<< HEAD
                 logger.error("S3 bucket name for profile images not configured (PROFILE_IMAGE_BUCKET env var missing).")
                 return build_error_response(500, 'Configuration Error', 'Server configuration error: S3 bucket not specified.', request_origin) # Changed
-=======
-                logger.error("S3 bucket name for profile images not configured (DOCUMENTS_BUCKET env var missing).") # Log message updated
-                return build_error_response(500, 'Configuration Error', 'Server configuration error: S3 bucket not specified.', request_origin)
->>>>>>> dfef2f23
-
             try:
                 # Decode base64 string. It might contain a prefix like 'data:image/png;base64,'
                 if ',' in profile_image_data:
@@ -265,7 +241,6 @@
 
             except (base64.binascii.Error, ValueError) as b64_error:
                 logger.error(f"Base64 decoding error for profile image: {b64_error}", exc_info=True)
-<<<<<<< HEAD
                 return build_error_response(400, 'Bad Request', 'Invalid profile image data format.', request_origin) # Changed
             except (ClientError, NoCredentialsError, PartialCredentialsError) as s3_error: # Assuming this is a ClientError for S3
                 logger.error(f"S3 upload failed for patient {patient_id}: {s3_error}", exc_info=True)
@@ -275,15 +250,7 @@
             except Exception as e:
                 logger.error(f"An unexpected error occurred during profile image processing for patient {patient_id}: {e}", exc_info=True)
                 return build_error_response(500, 'Internal Server Error', 'Error processing profile image.', request_origin) # Changed
-=======
-                return build_error_response(400, 'ValidationError', 'Invalid profile image data format.', request_origin)
-            except (ClientError, NoCredentialsError, PartialCredentialsError) as s3_error:
-                logger.error(f"S3 upload failed for patient {patient_id}: {s3_error}", exc_info=True)
-                return handle_exception(s3_error, request_origin) # Use handle_exception for S3 ClientError
-            except Exception as e:
-                logger.error(f"An unexpected error occurred during profile image processing for patient {patient_id}: {e}", exc_info=True)
-                return build_error_response(500, 'Internal Server Error', 'Error processing profile image.', request_origin)
->>>>>>> dfef2f23
+
 
         if not updates and not profile_image_data: # if no other updates and no image was processed
             logger.info(f"No valid fields to update or profile image provided for patient {patient_id}. Returning existing data.")
@@ -306,14 +273,7 @@
         return response
     except ClientError as ce: # More specific exception handling
         logger.error(f"ClientError updating patient {patient_id}: {ce}", exc_info=True)
-<<<<<<< HEAD
         return handle_exception(ce, request_origin) # Pass request_origin
     except Exception as e:
         logger.error(f"Error updating patient {patient_id}: {e}", exc_info=True) # Changed
         return build_error_response(500, 'Internal Server Error', f'Error updating patient: {str(e)}', request_origin) # Changed
-=======
-        return handle_exception(ce, request_origin) # Use imported helper
-    except Exception as e:
-        logger.error(f"Error updating patient {patient_id}: {e}", exc_info=True) # Changed
-        return build_error_response(500, 'Internal Server Error', f'Error updating patient: {str(e)}', request_origin)
->>>>>>> dfef2f23
