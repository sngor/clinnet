--- conflicted
+++ resolved
@@ -9,11 +9,11 @@
 # Import utility functions
 from utils.db_utils import query_table, generate_response
 from utils.responser_helper import handle_exception
-<<<<<<< HEAD
+
 from response_utils import add_cors_headers # New import from Lambda layer
-=======
+
 from utils.response_utils import add_cors_headers
->>>>>>> 8bc96063
+
 # from utils.cors import build_cors_preflight_response # This will be removed
 
 def lambda_handler(event, context):
@@ -35,14 +35,14 @@
     table_name = os.environ.get('SERVICES_TABLE')
     if not table_name:
         logger.error('Services table name not configured')
-<<<<<<< HEAD
+
         # Apply add_cors_headers to error responses
         response = generate_response(500, {'message': 'Services table name not configured'})
         if 'headers' not in response or response['headers'] is None:
             response['headers'] = {}
-=======
+
         response = generate_response(500, {'message': 'Services table name not configured'})
->>>>>>> 8bc96063
+
         response['headers'] = add_cors_headers(event, response.get('headers', {}))
         return response
     
@@ -83,25 +83,24 @@
         response = generate_response(200, services)
         
         # Add CORS headers to response
-<<<<<<< HEAD
+
         if 'headers' not in response or response['headers'] is None:
             response['headers'] = {}
-=======
->>>>>>> 8bc96063
+
+
         response['headers'] = add_cors_headers(event, response.get('headers', {}))
         return response
     
     except ClientError as e:
-        logger.error(f"ClientError: {e}", exc_info=True)
-<<<<<<< HEAD
+
         # Apply add_cors_headers to error responses from handle_exception
         response = handle_exception(e) 
         if 'headers' not in response or response['headers'] is None:
             response['headers'] = {}
-=======
+
         # Assuming handle_exception returns a response dictionary
         response = handle_exception(e) 
->>>>>>> 8bc96063
+
         response['headers'] = add_cors_headers(event, response.get('headers', {}))
         return response
     except Exception as e:
@@ -112,10 +111,10 @@
             'error': str(e)
         })
         # Add CORS headers even to error responses
-<<<<<<< HEAD
+
         if 'headers' not in error_response or error_response['headers'] is None:
             error_response['headers'] = {}
-=======
->>>>>>> 8bc96063
+
+
         error_response['headers'] = add_cors_headers(event, error_response.get('headers', {}))
         return error_response